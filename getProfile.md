--- conflicted
+++ resolved
@@ -75,12 +75,9 @@
 |DataStatus|An array of the "guess", "certain", etc. flags for the data fields.
 |PhotoData|Detailed information for the primary photo. Requesting this implies the Photo field, from which it's derived.|
 |Connected|Indicates whether the person is connected to the global family tree, with 1=connected and 0=unconnected|
-<<<<<<< HEAD
 |Bio|The text of the biography (not included in default, optional parameter bioFormat can be wiki, html or both)
-=======
 |IsMember|True/1 if the profile is that of an active WikiTree member, false/0 otherwise.|
 |EditCount|The contribution count of the user/profile.|
->>>>>>> 725c0cc8
 
 The following fields are derived from other fields. They can be requested with "Derived.FieldName".
 
